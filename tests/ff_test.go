/**
 *  Copyright 2014 Paul Querna
 *
 *  Licensed under the Apache License, Version 2.0 (the "License");
 *  you may not use this file except in compliance with the License.
 *  You may obtain a copy of the License at
 *
 *      http://www.apache.org/licenses/LICENSE-2.0
 *
 *  Unless required by applicable law or agreed to in writing, software
 *  distributed under the License is distributed on an "AS IS" BASIS,
 *  WITHOUT WARRANTIES OR CONDITIONS OF ANY KIND, either express or implied.
 *  See the License for the specific language governing permissions and
 *  limitations under the License.
 *
 */

package tff

import (
	"github.com/pquerna/ffjson/ffjson"
	fflib "github.com/pquerna/ffjson/fflib/v1"
	"github.com/stretchr/testify/require"

	"bytes"
	"encoding/gob"
	"encoding/json"
	"fmt"
	"os"
	"reflect"
	"testing"
	"time"
)

// If this is enabled testSameMarshal and testCycle will output failures to files
// for easy debugging.
var outputFileOnError = false

func newLogRecord() *Record {
	return &Record{
		OriginId: 11,
		Method:   "POST",
	}
}

func newLogFFRecord() *FFRecord {
	return &FFRecord{
		OriginId: 11,
		Method:   "POST",
	}
}

func BenchmarkMarshalJSON(b *testing.B) {
	record := newLogRecord()

	buf, err := json.Marshal(&record)
	if err != nil {
		b.Fatalf("Marshal: %v", err)
	}
	b.SetBytes(int64(len(buf)))

	b.ResetTimer()
	for i := 0; i < b.N; i++ {
		_, err := json.Marshal(&record)
		if err != nil {
			b.Fatalf("Marshal: %v", err)
		}
	}
}

func BenchmarkMarshalJSONNative(b *testing.B) {
	record := newLogFFRecord()

	buf, err := json.Marshal(record)
	if err != nil {
		b.Fatalf("Marshal: %v", err)
	}
	b.SetBytes(int64(len(buf)))

	b.ResetTimer()
	for i := 0; i < b.N; i++ {
		_, err := ffjson.MarshalFast(record)
		if err != nil {
			b.Fatalf("Marshal: %v", err)
		}
	}
}

func BenchmarkMarshalJSONNativePool(b *testing.B) {
	record := newLogFFRecord()

	buf, err := json.Marshal(&record)
	if err != nil {
		b.Fatalf("Marshal: %v", err)
	}
	b.SetBytes(int64(len(buf)))

	b.ResetTimer()
	for i := 0; i < b.N; i++ {
		bytes, err := ffjson.MarshalFast(record)
		if err != nil {
			b.Fatalf("Marshal: %v", err)
		}
		ffjson.Pool(bytes)
	}
}

func BenchmarkMarshalJSONNativeReuse(b *testing.B) {
	record := newLogFFRecord()

	buf, err := json.Marshal(&record)
	if err != nil {
		b.Fatalf("Marshal: %v", err)
	}
	b.SetBytes(int64(len(buf)))
	var buffer fflib.Buffer

	b.ResetTimer()
	for i := 0; i < b.N; i++ {
		err := record.MarshalJSONBuf(&buffer)
		if err != nil {
			b.Fatalf("Marshal: %v", err)
		}
		buffer.Reset()
	}
}

func BenchmarkSimpleUnmarshal(b *testing.B) {
	record := newLogFFRecord()
	buf := []byte(`{"id": 123213, "OriginId": 22, "meth": "GET"}`)
	err := record.UnmarshalJSON(buf)
	if err != nil {
		b.Fatalf("UnmarshalJSON: %v", err)
	}
	b.SetBytes(int64(len(buf)))

	b.ResetTimer()
	for i := 0; i < b.N; i++ {
		err := record.UnmarshalJSON(buf)
		if err != nil {
			b.Fatalf("UnmarshalJSON: %v", err)
		}
	}
}

func BenchmarkSXimpleUnmarshalNative(b *testing.B) {
	record := newLogRecord()
	buf := []byte(`{"id": 123213, "OriginId": 22, "meth": "GET"}`)
	err := json.Unmarshal(buf, record)
	if err != nil {
		b.Fatalf("json.Unmarshal: %v", err)
	}
	b.SetBytes(int64(len(buf)))

	b.ResetTimer()
	for i := 0; i < b.N; i++ {
		err := ffjson.UnmarshalFast(buf, record)
		if err != nil {
			b.Fatalf("json.Unmarshal: %v", err)
		}
	}
}

func TestMarshalFaster(t *testing.T) {
	record := newLogFFRecord()
	_, err := ffjson.MarshalFast(record)
	require.NoError(t, err)

	r2 := newLogRecord()
	_, err = ffjson.MarshalFast(r2)
	require.Error(t, err, "Record should not support MarshalFast")
	_, err = ffjson.Marshal(r2)
	require.NoError(t, err)
}

func TestUnmarshalFaster(t *testing.T) {
	buf := []byte(`{"id": 123213, "OriginId": 22, "meth": "GET"}`)
	record := newLogFFRecord()
	err := ffjson.UnmarshalFast(buf, record)
	require.NoError(t, err)

	r2 := newLogRecord()
	err = ffjson.UnmarshalFast(buf, r2)
	require.Error(t, err, "Record should not support UnmarshalFast")
	err = ffjson.Unmarshal(buf, r2)
	require.NoError(t, err)
}

func TestSimpleUnmarshal(t *testing.T) {
	record := newLogFFRecord()

	err := record.UnmarshalJSON([]byte(`{"id": 123213, "OriginId": 22, "meth": "GET"}`))
	if err != nil {
		t.Fatalf("UnmarshalJSON: %v", err)
	}

	if record.Timestamp != 123213 {
		t.Fatalf("record.Timestamp: expected: 0 got: %v", record.Timestamp)
	}

	if record.OriginId != 22 {
		t.Fatalf("record.OriginId: expected: 22 got: %v", record.OriginId)
	}

	if record.Method != "GET" {
		t.Fatalf("record.Method: expected: GET got: %v", record.Method)
	}
}

type marshalerFaster interface {
	MarshalJSONBuf(buf fflib.EncodingBuffer) error
}

type unmarshalFaster interface {
	UnmarshalJSONFFLexer(l *fflib.FFLexer, state fflib.FFParseState) error
}

// emptyInterface creates a new instance of the object sent
// It the returned interface is writable and contains the zero value.
func emptyInterface(a interface{}) interface{} {
	aval := reflect.ValueOf(a)
	indirect := reflect.Indirect(aval)
	newIndirect := reflect.New(indirect.Type())

	return newIndirect.Interface()
}
func testType(t *testing.T, base interface{}, ff interface{}) {
	require.Implements(t, (*json.Marshaler)(nil), ff)
	require.Implements(t, (*json.Unmarshaler)(nil), ff)
	require.Implements(t, (*marshalerFaster)(nil), ff)
	require.Implements(t, (*unmarshalFaster)(nil), ff)

	if _, ok := base.(unmarshalFaster); ok {
		require.FailNow(t, "base should not have a UnmarshalJSONFFLexer")
	}

	if _, ok := base.(marshalerFaster); ok {
		require.FailNow(t, "base should not have a MarshalJSONBuf")
	}

	testSameMarshal(t, base, ff)
	testCycle(t, base, ff)
}

func testSameMarshal(t *testing.T, base interface{}, ff interface{}) {
	bufbase, err := json.MarshalIndent(base, " ", "  ")
	require.NoError(t, err, "base[%T] failed to Marshal", base)

	bufff, err := json.MarshalIndent(ff, " ", "  ")
	if err != nil {
		msg := fmt.Sprintf("golang output:\n%s\n", string(bufbase))
		mf, ok := ff.(json.Marshaler)
		var raw []byte
		if ok {
			var err2 error
			raw, err2 = mf.MarshalJSON()
			msg += fmt.Sprintf("Raw output:\n%s\nErros:%v", string(raw), err2)
		}
		if outputFileOnError {
			typeName := reflect.Indirect(reflect.ValueOf(base)).Type().String()
			file, err := os.Create(fmt.Sprintf("fail-%s-marshal-go.json", typeName))
			if err == nil {
				file.Write(bufbase)
				file.Close()
			}
			if len(raw) != 0 {
				file, err = os.Create(fmt.Sprintf("fail-%s-marshal-ffjson-raw.json", typeName))
				if err == nil {
					file.Write(raw)
					file.Close()
				}
			}
		}
		require.NoError(t, err, "ff[%T] failed to Marshal:%s", ff, msg)
	}

	if outputFileOnError {
		if string(bufbase) != string(bufff) {
			typeName := reflect.Indirect(reflect.ValueOf(base)).Type().String()
			file, err := os.Create(fmt.Sprintf("fail-%s-marshal-base.json", typeName))
			if err == nil {
				file.Write(bufbase)
				file.Close()
			}
			file, err = os.Create(fmt.Sprintf("fail-%s-marshal-ffjson.json", typeName))
			if err == nil {
				file.Write(bufff)
				file.Close()
			}
		}
	}

	require.Equal(t, string(bufbase), string(bufff), "json.Marshal of base[%T] != ff[%T]", base, ff)
}

func testCycle(t *testing.T, base interface{}, ff interface{}) {
	setXValue(t, base)

	buf, err := json.MarshalIndent(base, " ", "  ")
	require.NoError(t, err, "base[%T] failed to Marshal", base)

	ffDst := emptyInterface(ff)
	baseDst := emptyInterface(base)

	err = json.Unmarshal(buf, ffDst)
	errGo := json.Unmarshal(buf, baseDst)
	if outputFileOnError && err != nil {
		typeName := reflect.Indirect(reflect.ValueOf(base)).Type().String()
		file, err := os.Create(fmt.Sprintf("fail-%s-unmarshal-decoder-input.json", typeName))
		if err == nil {
			file.Write(buf)
			file.Close()
		}
		if errGo == nil {
			file, err := os.Create(fmt.Sprintf("fail-%s-unmarshal-decoder-output-base.txt", typeName))
			if err == nil {
				fmt.Fprintf(file, "%#v", baseDst)
				file.Close()
			}
		}
	}
	require.Nil(t, err, "json.Unmarshal of encoded ff[%T],\nErrors golang:%v,\nffjson:%v", ff, errGo, err)
	require.Nil(t, errGo, "json.Unmarshal of encoded ff[%T],\nerrors golang:%v,\nffjson:%v", base, errGo, err)

	require.EqualValues(t, baseDst, ffDst, "json.Unmarshal of base[%T] into ff[%T]", base, ff)
}

func testExpectedX(t *testing.T, expected interface{}, base interface{}, ff interface{}) {
	buf, err := json.Marshal(base)
	require.NoError(t, err, "base[%T] failed to Marshal", base)

	err = json.Unmarshal(buf, ff)
	require.NoError(t, err, "ff[%T] failed to Unmarshal", ff)

	require.Equal(t, expected, getXValue(ff), "json.Unmarshal of base[%T] into ff[%T]", base, ff)
}

func testExpectedXValBare(t *testing.T, expected interface{}, xval string, ff interface{}) {
	buf := []byte(`{"X":` + xval + `}`)
	err := json.Unmarshal(buf, ff)
	require.NoError(t, err, "ff[%T] failed to Unmarshal", ff)

	require.Equal(t, expected, getXValue(ff), "json.Unmarshal of %T into ff[%T]", xval, ff)
}

func testExpectedXVal(t *testing.T, expected interface{}, xval string, ff interface{}) {
	testExpectedXValBare(t, expected, `"`+xval+`"`, ff)
}

func testExpectedError(t *testing.T, expected error, xval string, ff json.Unmarshaler) {
	buf := []byte(`{"X":` + xval + `}`)
	err := ff.UnmarshalJSON(buf)
	require.Error(t, err, "ff[%T] failed to Unmarshal", ff)
	require.IsType(t, expected, err)
}

func setXValue(t *testing.T, thing interface{}) {
	v := reflect.ValueOf(thing)
	v = reflect.Indirect(v)
	f := v.FieldByName("X")
	switch f.Kind() {
	case reflect.Bool:
		f.SetBool(true)
	case reflect.Int, reflect.Int8, reflect.Int16, reflect.Int32, reflect.Int64:
		f.SetInt(-42)
	case reflect.Uint, reflect.Uintptr, reflect.Uint8, reflect.Uint16, reflect.Uint32, reflect.Uint64:
		f.SetUint(42)
	case reflect.Float32, reflect.Float64:
		f.SetFloat(3.141592653)
	case reflect.String:
		f.SetString("hello world")
	}
}

func getXValue(thing interface{}) interface{} {
	v := reflect.ValueOf(thing)
	v = reflect.Indirect(v)
	f := v.FieldByName("X")
	switch f.Kind() {
	case reflect.Bool:
		return f.Bool()
	case reflect.Int, reflect.Int8, reflect.Int16, reflect.Int32, reflect.Int64:
		return f.Int()
	case reflect.Uint, reflect.Uintptr, reflect.Uint8, reflect.Uint16, reflect.Uint32, reflect.Uint64:
		return f.Uint()
	case reflect.Float32, reflect.Float64:
		return f.Float()
	case reflect.String:
		return f.String()
	}

	var buf bytes.Buffer
	enc := gob.NewEncoder(&buf)
	enc.Encode(f)
	return buf.String()
}

func TestArray(t *testing.T) {
	testType(t, &Tarray{X: []int{}}, &Xarray{X: []int{}})
	testCycle(t, &Tarray{X: []int{42, -42, 44}}, &Xarray{X: []int{}})

	x := Xarray{X: []int{222}}
	buf := []byte(`{"X": null}`)
	err := json.Unmarshal(buf, &x)
	require.NoError(t, err, "Unmarshal of null into array.")
	var eq []int = nil
	require.Equal(t, x.X, eq)
}

func TestArrayPtr(t *testing.T) {
	testType(t, &TarrayPtr{X: []*int{}}, &XarrayPtr{X: []*int{}})
	v := 33
	testCycle(t, &TarrayPtr{X: []*int{&v}}, &XarrayPtr{X: []*int{}})
}

func TestTimeDuration(t *testing.T) {
	testType(t, &Tduration{}, &Xduration{})
}

func TestI18nName(t *testing.T) {
	testType(t, &TI18nName{}, &XI18nName{})
}

func TestTimeTimePtr(t *testing.T) {
	tm := time.Date(2014, 12, 13, 15, 16, 17, 18, time.UTC)
	testType(t, &TtimePtr{X: &tm}, &XtimePtr{X: &tm})
}

func TestTimeNullTimePtr(t *testing.T) {
	testType(t, &TtimePtr{}, &XtimePtr{})
}

func TestBool(t *testing.T) {
	testType(t, &Tbool{}, &Xbool{})
	testExpectedXValBare(t,
		true,
		`null`,
		&Xbool{X: true})
}

func TestInt(t *testing.T) {
	testType(t, &Tint{}, &Xint{})
}

func TestByte(t *testing.T) {
	testType(t, &Tbyte{}, &Xbyte{})
}

func TestInt8(t *testing.T) {
	testType(t, &Tint8{}, &Xint8{})
}

func TestInt16(t *testing.T) {
	testType(t, &Tint16{}, &Xint16{})
}

func TestInt32(t *testing.T) {
	testType(t, &Tint32{}, &Xint32{})
}

func TestInt64(t *testing.T) {
	testType(t, &Tint64{}, &Xint64{})
}

func TestUint(t *testing.T) {
	testType(t, &Tuint{}, &Xuint{})
}

func TestUint8(t *testing.T) {
	testType(t, &Tuint8{}, &Xuint8{})
}

func TestUint16(t *testing.T) {
	testType(t, &Tuint16{}, &Xuint16{})
}

func TestUint32(t *testing.T) {
	testType(t, &Tuint32{}, &Xuint32{})
}

func TestUint64(t *testing.T) {
	testType(t, &Tuint64{}, &Xuint64{})
}

func TestUintptr(t *testing.T) {
	testType(t, &Tuintptr{}, &Xuintptr{})
}

func TestFloat32(t *testing.T) {
	testType(t, &Tfloat32{}, &Xfloat32{})
}

func TestFloat64(t *testing.T) {
	testType(t, &Tfloat64{}, &Xfloat64{})
}

func TestForceStringTagged(t *testing.T) {
	// testSameMarshal is used instead of testType because
	// the string tag is a one way effect, Unmarshaling doesn't
	// work because the receiving type must be a string.
	testSameMarshal(t, &TstringTagged{}, &XstringTagged{})
	testSameMarshal(t, &TintTagged{}, &XintTagged{})
	testSameMarshal(t, &TboolTagged{}, &XboolTagged{})
}

func TestForceStringTaggedEscape(t *testing.T) {
	testSameMarshal(t, &TstringTagged{X: `"`}, &XstringTagged{X: `"`})
}

func TestForceStringTaggedDecoder(t *testing.T) {
	t.Skip("https://github.com/pquerna/ffjson/issues/80")
	testCycle(t, &TstringTagged{}, &XstringTagged{})
	testCycle(t, &TintTagged{}, &XintTagged{})
	testCycle(t, &TboolTagged{}, &XboolTagged{})
}

func TestSortSame(t *testing.T) {
	testSameMarshal(t, &TsortName{C: "foo", B: 12}, &XsortName{C: "foo", B: 12})
}

func TestEncodeRenamedByteSlice(t *testing.T) {
	expect := `{"X":"YWJj"}`

	s := ByteSliceNormal{X: []byte("abc")}
	result, err := s.MarshalJSON()
	require.NoError(t, err)
	require.Equal(t, string(result), expect)

	r := ByteSliceRenamed{X: renamedByteSlice("abc")}
	result, err = r.MarshalJSON()
	require.NoError(t, err)
	require.Equal(t, string(result), expect)

	rr := ByteSliceDoubleRenamed{X: renamedRenamedByteSlice("abc")}
	result, err = rr.MarshalJSON()
	require.NoError(t, err)
	require.Equal(t, string(result), expect)
}

// Test arrays
func TestArrayBool(t *testing.T) {
	testType(t, &ATbool{}, &AXbool{})
}

func TestArrayInt(t *testing.T) {
	testType(t, &ATint{}, &AXint{})
}

func TestArrayByte(t *testing.T) {
	testType(t, &ATbyte{}, &AXbyte{})
}

func TestArrayInt8(t *testing.T) {
	testType(t, &ATint8{}, &AXint8{})
}

func TestArrayInt16(t *testing.T) {
	testType(t, &ATint16{}, &AXint16{})
}

func TestArrayInt32(t *testing.T) {
	testType(t, &ATint32{}, &AXint32{})
}

func TestArrayInt64(t *testing.T) {
	testType(t, &ATint64{}, &AXint64{})
}

func TestArrayUint(t *testing.T) {
	testType(t, &ATuint{}, &AXuint{})
}

func TestArrayUint8(t *testing.T) {
	testType(t, &ATuint8{}, &AXuint8{})
}

func TestArrayUint16(t *testing.T) {
	testType(t, &ATuint16{}, &AXuint16{})
}

func TestArrayUint32(t *testing.T) {
	testType(t, &ATuint32{}, &AXuint32{})
}

func TestArrayUint64(t *testing.T) {
	testType(t, &ATuint64{}, &AXuint64{})
}

func TestArrayUintptr(t *testing.T) {
	testType(t, &ATuintptr{}, &AXuintptr{})
}

func TestArrayFloat32(t *testing.T) {
	testType(t, &ATfloat32{}, &AXfloat32{})
}

func TestArrayFloat64(t *testing.T) {
	testType(t, &ATfloat64{}, &AXfloat64{})
}

func TestArrayTime(t *testing.T) {
	testType(t, &ATtime{}, &AXtime{})
}

func TestNoDecoder(t *testing.T) {
	var test interface{} = &NoDecoder{}
	if _, ok := test.(unmarshalFaster); ok {
		require.FailNow(t, "NoDecoder should not have a UnmarshalJSONFFLexer")
	}
}

func TestNoEncoder(t *testing.T) {
	var test interface{} = &NoEncoder{}
	if _, ok := test.(marshalerFaster); ok {
		require.FailNow(t, "NoEncoder should not have a MarshalJSONBuf")
	}
}

func TestCaseSensitiveUnmarshalSimple(t *testing.T) {
	base := Tint{}
	ff := Xint{}

	err := json.Unmarshal([]byte(`{"x": 123213}`), &base)
	if err != nil {
		t.Fatalf("UnmarshalJSON: %v", err)
	}

	err = json.Unmarshal([]byte(`{"x": 123213}`), &ff)
	if err != nil {
		t.Fatalf("UnmarshalJSON: %v", err)
	}
	require.EqualValues(t, base, ff, "json.Unmarshal of Record with mixed case JSON")
}

func TestEmbedded(t *testing.T) {
	a := TEmbeddedStructures{}
	a.X = make([]interface{}, 0)
	a.X = append(a.X, "testString")
	a.Y.X = 73
	a.Z = make([]struct{ X int }, 2)
	a.Z[0].X = 12
	a.Z[1].X = 34
	a.U = make(map[string]struct{ X int })
	a.U["sample"] = struct{ X int }{X: 56}
	a.U["value"] = struct{ X int }{X: 78}
	a.V = make([]map[string]struct{ X int }, 3)
	for i := range a.V {
		a.V[i] = make(map[string]struct{ X int })
		a.V[i]["sample"] = struct{ X int }{X: i * 3}
	}
	for i := range a.W {
		a.W[i] = make(map[string]struct{ X int })
		a.W[i]["sample"] = struct{ X int }{X: i * 3}
		a.W[i]["value"] = struct{ X int }{X: i * 5}
	}
	a.Q = make([][]string, 3)
	for i := range a.Q {
		a.Q[i] = make([]string, 1)
		a.Q[i][0] = fmt.Sprintf("thestring #%d", i)
	}

	b := XEmbeddedStructures{}
	b.X = make([]interface{}, 0)
	b.X = append(b.X, "testString")
	b.Y.X = 73
	b.Z = make([]struct{ X int }, 2)
	b.Z[0].X = 12
	b.Z[1].X = 34
	b.U = make(map[string]struct{ X int })
	b.U["sample"] = struct{ X int }{X: 56}
	b.U["value"] = struct{ X int }{X: 78}
	b.V = make([]map[string]struct{ X int }, 3)
	for i := range b.V {
		b.V[i] = make(map[string]struct{ X int })
		b.V[i]["sample"] = struct{ X int }{X: i * 3}
	}
	for i := range b.W {
		b.W[i] = make(map[string]struct{ X int })
		b.W[i]["sample"] = struct{ X int }{X: i * 3}
		b.W[i]["value"] = struct{ X int }{X: i * 5}
	}
	b.Q = make([][]string, 3)
	for i := range a.Q {
		b.Q[i] = make([]string, 1)
		b.Q[i][0] = fmt.Sprintf("thestring #%d", i)
	}
	testSameMarshal(t, &a, &b)
	testCycle(t, &a, &b)
}

func TestRenameTypes(t *testing.T) {
	testType(t, &TRenameTypes{}, &XRenameTypes{})
}

<<<<<<< HEAD
func TestInlineStructs(t *testing.T) {
	a := TInlineStructs{}
	b := XInlineStructs{}
	testSameMarshal(t, &a, &b)
	testCycle(t, &a, &b)
=======
// This tests that we behave the same way as encoding/json.
// That means that if there is more than one field that has the same name
// set via the json tag ALL fields with this name are dropped.
func TestDominantField(t *testing.T) {
	i := 43
	testType(t, &TDominantField{Y: &i}, &XDominantField{Y: &i})
>>>>>>> 1cef0cb7
}<|MERGE_RESOLUTION|>--- conflicted
+++ resolved
@@ -692,18 +692,17 @@
 	testType(t, &TRenameTypes{}, &XRenameTypes{})
 }
 
-<<<<<<< HEAD
 func TestInlineStructs(t *testing.T) {
 	a := TInlineStructs{}
 	b := XInlineStructs{}
 	testSameMarshal(t, &a, &b)
 	testCycle(t, &a, &b)
-=======
+}
+
 // This tests that we behave the same way as encoding/json.
 // That means that if there is more than one field that has the same name
 // set via the json tag ALL fields with this name are dropped.
 func TestDominantField(t *testing.T) {
 	i := 43
 	testType(t, &TDominantField{Y: &i}, &XDominantField{Y: &i})
->>>>>>> 1cef0cb7
 }