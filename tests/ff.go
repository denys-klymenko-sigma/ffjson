/**
 *  Copyright 2014 Paul Querna
 *
 *  Licensed under the Apache License, Version 2.0 (the "License");
 *  you may not use this file except in compliance with the License.
 *  You may obtain a copy of the License at
 *
 *      http://www.apache.org/licenses/LICENSE-2.0
 *
 *  Unless required by applicable law or agreed to in writing, software
 *  distributed under the License is distributed on an "AS IS" BASIS,
 *  WITHOUT WARRANTIES OR CONDITIONS OF ANY KIND, either express or implied.
 *  See the License for the specific language governing permissions and
 *  limitations under the License.
 *
 */

package tff

import (
	"math"
	"time"
)

type FFFoo struct {
	Blah int
}

type FFRecord struct {
	Timestamp int64 `json:"id,omitempty"`
	OriginId  uint32
	Bar       FFFoo
	Method    string `json:"meth"`
	ReqId     string
	ServerIp  string
	RemoteIp  string
	BytesSent uint64
}

// ffjson: skip
type TI18nName struct {
	Ændret   int64
	Aוההקלדה uint32
	Позната  string
}

type XI18nName struct {
	Ændret   int64
	Aוההקלדה uint32
	Позната  string
}

type mystring string

// ffjson: skip
type TsortName struct {
	C string
	B int `json:"A"`
}
type XsortName struct {
	C string
	B int `json:"A"`
}

// ffjson: skip
type Tobj struct {
	X Tint
}
type Xobj struct {
	X Xint
}

// ffjson: skip
type Tduration struct {
	X time.Duration
}
type Xduration struct {
	X time.Duration
}

// ffjson: skip
type TtimePtr struct {
	X *time.Time
}
type XtimePtr struct {
	X *time.Time
}

// ffjson: skip
type Tarray struct {
	X []int
}
type Xarray struct {
	X []int
}

// ffjson: skip
type TarrayPtr struct {
	X []*int
}
type XarrayPtr struct {
	X []*int
}

// ffjson: skip
type Tstring struct {
	X string
}
type Xstring struct {
	X string
}

// ffjson: skip
type Tmystring struct {
	X mystring
}
type Xmystring struct {
	X mystring
}

// ffjson: skip
type TmystringPtr struct {
	X *mystring
}
type XmystringPtr struct {
	X *mystring
}

// ffjson: skip
type TstringTagged struct {
	X string `json:",string"`
}
type XstringTagged struct {
	X string `json:",string"`
}

// ffjson: skip
type TintTagged struct {
	X int `json:",string"`
}
type XintTagged struct {
	X int `json:",string"`
}

// ffjson: skip
type TboolTagged struct {
	X int `json:",string"`
}
type XboolTagged struct {
	X int `json:",string"`
}

// ffjson: skip
type TMapStringString struct {
	X map[string]string
}
type XMapStringString struct {
	X map[string]string
}

// ffjson: skip
type Tbool struct {
	X bool
}
type Xbool struct {
	X bool
}

// ffjson: skip
type Tint struct {
	X int
}
type Xint struct {
	X int
}

// ffjson: skip
type Tbyte struct {
	X byte
}
type Xbyte struct {
	X byte
}

// ffjson: skip
type Tint8 struct {
	X int8
}
type Xint8 struct {
	X int8
}

// ffjson: skip
type Tint16 struct {
	X int16
}
type Xint16 struct {
	X int16
}

// ffjson: skip
type Tint32 struct {
	X int32
}
type Xint32 struct {
	X int32
}

// ffjson: skip
type Tint64 struct {
	X int64
}
type Xint64 struct {
	X int64
}

// ffjson: skip
type Tuint struct {
	X uint
}
type Xuint struct {
	X uint
}

// ffjson: skip
type Tuint8 struct {
	X uint8
}
type Xuint8 struct {
	X uint8
}

// ffjson: skip
type Tuint16 struct {
	X uint16
}
type Xuint16 struct {
	X uint16
}

// ffjson: skip
type Tuint32 struct {
	X uint32
}
type Xuint32 struct {
	X uint32
}

// ffjson: skip
type Tuint64 struct {
	X uint64
}
type Xuint64 struct {
	X uint64
}

// ffjson: skip
type Tuintptr struct {
	X uintptr
}
type Xuintptr struct {
	X uintptr
}

// ffjson: skip
type Tfloat32 struct {
	X float32
}
type Xfloat32 struct {
	X float32
}

// ffjson: skip
type Tfloat64 struct {
	X float64
}
type Xfloat64 struct {
	X float64
}

// Arrays
// ffjson: skip
type ATduration struct {
	X []time.Duration
}
type AXduration struct {
	X []time.Duration
}

// ffjson: skip
type ATbool struct {
	X []bool
}
type AXbool struct {
	X []bool
}

// ffjson: skip
type ATint struct {
	X []int
}
type AXint struct {
	X []int
}

// ffjson: skip
type ATbyte struct {
	X []byte
}
type AXbyte struct {
	X []byte
}

// ffjson: skip
type ATint8 struct {
	X []int8
}
type AXint8 struct {
	X []int8
}

// ffjson: skip
type ATint16 struct {
	X []int16
}
type AXint16 struct {
	X []int16
}

// ffjson: skip
type ATint32 struct {
	X []int32
}
type AXint32 struct {
	X []int32
}

// ffjson: skip
type ATint64 struct {
	X []int64
}
type AXint64 struct {
	X []int64
}

// ffjson: skip
type ATuint struct {
	X []uint
}
type AXuint struct {
	X []uint
}

// ffjson: skip
type ATuint8 struct {
	X []uint8
}
type AXuint8 struct {
	X []uint8
}

// ffjson: skip
type ATuint16 struct {
	X []uint16
}
type AXuint16 struct {
	X []uint16
}

// ffjson: skip
type ATuint32 struct {
	X []uint32
}
type AXuint32 struct {
	X []uint32
}

// ffjson: skip
type ATuint64 struct {
	X []uint64
}
type AXuint64 struct {
	X []uint64
}

// ffjson: skip
type ATuintptr struct {
	X []uintptr
}
type AXuintptr struct {
	X []uintptr
}

// ffjson: skip
type ATfloat32 struct {
	X []float32
}
type AXfloat32 struct {
	X []float32
}

// ffjson: skip
type ATfloat64 struct {
	X []float64
}
type AXfloat64 struct {
	X []float64
}

// ffjson: skip
type ATtime struct {
	X []time.Time
}
type AXtime struct {
	X []time.Time
}

// Tests from golang test suite
type Optionals struct {
	Sr string `json:"sr"`
	So string `json:"so,omitempty"`
	Sw string `json:"-"`

	Ir int `json:"omitempty"` // actually named omitempty, not an option
	Io int `json:"io,omitempty"`

	Slr []string `json:"slr,random"`
	Slo []string `json:"slo,omitempty"`

	Mr map[string]interface{} `json:"mr"`
	Mo map[string]interface{} `json:",omitempty"`

	Fr float64 `json:"fr"`
	Fo float64 `json:"fo,omitempty"`

	Br bool `json:"br"`
	Bo bool `json:"bo,omitempty"`

	Ur uint `json:"ur"`
	Uo uint `json:"uo,omitempty"`

	Str struct{} `json:"str"`
	Sto struct{} `json:"sto,omitempty"`
}

var unsupportedValues = []interface{}{
	math.NaN(),
	math.Inf(-1),
	math.Inf(1),
}

var optionalsExpected = `{
 "sr": "",
 "omitempty": 0,
 "slr": null,
 "mr": {},
 "fr": 0,
 "br": false,
 "ur": 0,
 "str": {},
 "sto": {}
}`

type StringTag struct {
	BoolStr bool    `json:",string"`
	IntStr  int64   `json:",string"`
	FltStr  float64 `json:",string"`
	StrStr  string  `json:",string"`
}

var stringTagExpected = `{
 "BoolStr": "true",
 "IntStr": "42",
 "FltStr": "0",
 "StrStr": "\"xzbit\""
}`

type OmitAll struct {
	Ostr    string                 `json:",omitempty"`
	Oint    int                    `json:",omitempty"`
	Obool   bool                   `json:",omitempty"`
	Odouble float64                `json:",omitempty"`
	Ointer  interface{}            `json:",omitempty"`
	Omap    map[string]interface{} `json:",omitempty"`
	OstrP   *string                `json:",omitempty"`
	OintP   *int                   `json:",omitempty"`
	// TODO: Re-enable when issue #55 is fixed.
	OboolP  *bool                   `json:",omitempty"`
	OmapP   *map[string]interface{} `json:",omitempty"`
	Astr    []string                `json:",omitempty"`
	Aint    []int                   `json:",omitempty"`
	Abool   []bool                  `json:",omitempty"`
	Adouble []float64               `json:",omitempty"`
}

var omitAllExpected = `{}`

type NoExported struct {
	field1 string
	field2 string
	field3 string
}

var noExportedExpected = `{}`

type OmitFirst struct {
	Ostr string `json:",omitempty"`
	Str  string
}

var omitFirstExpected = `{
 "Str": ""
}`

type OmitLast struct {
	Xstr string `json:",omitempty"`
	Str  string
}

var omitLastExpected = `{
 "Str": ""
}`

// byte slices are special even if they're renamed types.
type renamedByte byte
type renamedByteSlice []byte
type renamedRenamedByteSlice []renamedByte

type ByteSliceNormal struct {
	X []byte
}

type ByteSliceRenamed struct {
	X renamedByteSlice
}

type ByteSliceDoubleRenamed struct {
	X renamedRenamedByteSlice
}

// Ref has Marshaler and Unmarshaler methods with pointer receiver.
type Ref int

func (*Ref) MarshalJSON() ([]byte, error) {
	return []byte(`"ref"`), nil
}

func (r *Ref) UnmarshalJSON([]byte) error {
	*r = 12
	return nil
}

// Val has Marshaler methods with value receiver.
type Val int

func (Val) MarshalJSON() ([]byte, error) {
	return []byte(`"val"`), nil
}

// RefText has Marshaler and Unmarshaler methods with pointer receiver.
type RefText int

func (*RefText) MarshalText() ([]byte, error) {
	return []byte(`"ref"`), nil
}

func (r *RefText) UnmarshalText([]byte) error {
	*r = 13
	return nil
}

// ValText has Marshaler methods with value receiver.
type ValText int

func (ValText) MarshalText() ([]byte, error) {
	return []byte(`"val"`), nil
}

// C implements Marshaler and returns unescaped JSON.
type C int

func (C) MarshalJSON() ([]byte, error) {
	return []byte(`"<&>"`), nil
}

// CText implements Marshaler and returns unescaped text.
type CText int

func (CText) MarshalText() ([]byte, error) {
	return []byte(`"<&>"`), nil
}

type IntType int

type MyStruct struct {
	IntType
}

type BugA struct {
	S string
}

type BugB struct {
	BugA
	S string
}

type BugC struct {
	S string
}

// Legal Go: We never use the repeated embedded field (S).
type BugX struct {
	A int
	BugA
	BugB
}

type BugD struct { // Same as BugA after tagging.
	XXX string `json:"S"`
}

// BugD's tagged S field should dominate BugA's.
type BugY struct {
	BugA
	BugD
}

// There are no tags here, so S should not appear.
type BugZ struct {
	BugA
	BugC
	BugY // Contains a tagged S field through BugD; should not dominate.
}

type FfFuzz struct {
	A uint8
	B uint16
	C uint32
	D uint64

	E int8
	F int16
	G int32
	H int64

	I float32
	J float64

	M byte
	N rune

	O int
	P uint
	Q string
	R bool
	S time.Time

	Ap *uint8
	Bp *uint16
	Cp *uint32
	Dp *uint64

	Ep *int8
	Fp *int16
	Gp *int32
	Hp *int64

	Ip *float32
	Jp *float64

	Mp *byte
	Np *rune

	Op *int
	Pp *uint
	Qp *string
	Rp *bool
	Sp *time.Time

	Aa []uint8
	Ba []uint16
	Ca []uint32
	Da []uint64

	Ea []int8
	Fa []int16
	Ga []int32
	Ha []int64

	Ia []float32
	Ja []float64

	Ma []byte
	Na []rune

	Oa []int
	Pa []uint
	Qa []string
	Ra []bool

	Aap []*uint8
	Bap []*uint16
	Cap []*uint32
	Dap []*uint64

	Eap []*int8
	Fap []*int16
	Gap []*int32
	Hap []*int64

	Iap []*float32
	Jap []*float64

	Map []*byte
	Nap []*rune

	Oap []*int
	Pap []*uint
	Qap []*string
	Rap []*bool
}

// ffjson: skip
type FuzzOmitEmpty struct {
	A uint8  `json:",omitempty"`
	B uint16 `json:",omitempty"`
	C uint32 `json:",omitempty"`
	D uint64 `json:",omitempty"`

	E int8  `json:",omitempty"`
	F int16 `json:",omitempty"`
	G int32 `json:",omitempty"`
	H int64 `json:",omitempty"`

	I float32 `json:",omitempty"`
	J float64 `json:",omitempty"`

	M byte `json:",omitempty"`
	N rune `json:",omitempty"`

	O int       `json:",omitempty"`
	P uint      `json:",omitempty"`
	Q string    `json:",omitempty"`
	R bool      `json:",omitempty"`
	S time.Time `json:",omitempty"`

	Ap *uint8  `json:",omitempty"`
	Bp *uint16 `json:",omitempty"`
	Cp *uint32 `json:",omitempty"`
	Dp *uint64 `json:",omitempty"`

	Ep *int8  `json:",omitempty"`
	Fp *int16 `json:",omitempty"`
	Gp *int32 `json:",omitempty"`
	Hp *int64 `json:",omitempty"`

	Ip *float32 `json:",omitempty"`
	Jp *float64 `json:",omitempty"`

	Mp *byte `json:",omitempty"`
	Np *rune `json:",omitempty"`

	Op *int       `json:",omitempty"`
	Pp *uint      `json:",omitempty"`
	Qp *string    `json:",omitempty"`
	Rp *bool      `json:",omitempty"`
	Sp *time.Time `json:",omitempty"`

	Aa []uint8  `json:",omitempty"`
	Ba []uint16 `json:",omitempty"`
	Ca []uint32 `json:",omitempty"`
	Da []uint64 `json:",omitempty"`

	Ea []int8  `json:",omitempty"`
	Fa []int16 `json:",omitempty"`
	Ga []int32 `json:",omitempty"`
	Ha []int64 `json:",omitempty"`

	Ia []float32 `json:",omitempty"`
	Ja []float64 `json:",omitempty"`

	Ma []byte `json:",omitempty"`
	Na []rune `json:",omitempty"`

	Oa []int    `json:",omitempty"`
	Pa []uint   `json:",omitempty"`
	Qa []string `json:",omitempty"`
	Ra []bool   `json:",omitempty"`

	Aap []*uint8  `json:",omitempty"`
	Bap []*uint16 `json:",omitempty"`
	Cap []*uint32 `json:",omitempty"`
	Dap []*uint64 `json:",omitempty"`

	Eap []*int8  `json:",omitempty"`
	Fap []*int16 `json:",omitempty"`
	Gap []*int32 `json:",omitempty"`
	Hap []*int64 `json:",omitempty"`

	Iap []*float32 `json:",omitempty"`
	Jap []*float64 `json:",omitempty"`

	Map []*byte `json:",omitempty"`
	Nap []*rune `json:",omitempty"`

	Oap []*int    `json:",omitempty"`
	Pap []*uint   `json:",omitempty"`
	Qap []*string `json:",omitempty"`
	Rap []*bool   `json:",omitempty"`
}

type FfFuzzOmitEmpty struct {
	A uint8  `json:",omitempty"`
	B uint16 `json:",omitempty"`
	C uint32 `json:",omitempty"`
	D uint64 `json:",omitempty"`

	E int8  `json:",omitempty"`
	F int16 `json:",omitempty"`
	G int32 `json:",omitempty"`
	H int64 `json:",omitempty"`

	I float32 `json:",omitempty"`
	J float64 `json:",omitempty"`

	M byte `json:",omitempty"`
	N rune `json:",omitempty"`

	O int       `json:",omitempty"`
	P uint      `json:",omitempty"`
	Q string    `json:",omitempty"`
	R bool      `json:",omitempty"`
	S time.Time `json:",omitempty"`

	Ap *uint8  `json:",omitempty"`
	Bp *uint16 `json:",omitempty"`
	Cp *uint32 `json:",omitempty"`
	Dp *uint64 `json:",omitempty"`

	Ep *int8  `json:",omitempty"`
	Fp *int16 `json:",omitempty"`
	Gp *int32 `json:",omitempty"`
	Hp *int64 `json:",omitempty"`

	Ip *float32 `json:",omitempty"`
	Jp *float64 `json:",omitempty"`

	Mp *byte `json:",omitempty"`
	Np *rune `json:",omitempty"`

	Op *int       `json:",omitempty"`
	Pp *uint      `json:",omitempty"`
	Qp *string    `json:",omitempty"`
	Rp *bool      `json:",omitempty"`
	Sp *time.Time `json:",omitempty"`

	Aa []uint8  `json:",omitempty"`
	Ba []uint16 `json:",omitempty"`
	Ca []uint32 `json:",omitempty"`
	Da []uint64 `json:",omitempty"`

	Ea []int8  `json:",omitempty"`
	Fa []int16 `json:",omitempty"`
	Ga []int32 `json:",omitempty"`
	Ha []int64 `json:",omitempty"`

	Ia []float32 `json:",omitempty"`
	Ja []float64 `json:",omitempty"`

	Ma []byte `json:",omitempty"`
	Na []rune `json:",omitempty"`

	Oa []int    `json:",omitempty"`
	Pa []uint   `json:",omitempty"`
	Qa []string `json:",omitempty"`
	Ra []bool   `json:",omitempty"`

	Aap []*uint8  `json:",omitempty"`
	Bap []*uint16 `json:",omitempty"`
	Cap []*uint32 `json:",omitempty"`
	Dap []*uint64 `json:",omitempty"`

	Eap []*int8  `json:",omitempty"`
	Fap []*int16 `json:",omitempty"`
	Gap []*int32 `json:",omitempty"`
	Hap []*int64 `json:",omitempty"`

	Iap []*float32 `json:",omitempty"`
	Jap []*float64 `json:",omitempty"`

	Map []*byte `json:",omitempty"`
	Nap []*rune `json:",omitempty"`

	Oap []*int    `json:",omitempty"`
	Pap []*uint   `json:",omitempty"`
	Qap []*string `json:",omitempty"`
	Rap []*bool   `json:",omitempty"`
}

// ffjson: skip
type FuzzString struct {
	A uint8  `json:",string"`
	B uint16 `json:",string"`
	C uint32 `json:",string"`
	D uint64 `json:",string"`

	E int8  `json:",string"`
	F int16 `json:",string"`
	G int32 `json:",string"`
	H int64 `json:",string"`

	I float32 `json:",string"`
	J float64 `json:",string"`

	M byte `json:",string"`
	N rune `json:",string"`

	O int  `json:",string"`
	P uint `json:",string"`

	Q string `json:",string"`

	R bool `json:",string"`
	// https://github.com/golang/go/issues/9812
	// S time.Time `json:",string"`

	Ap *uint8  `json:",string"`
	Bp *uint16 `json:",string"`
	Cp *uint32 `json:",string"`
	Dp *uint64 `json:",string"`

	Ep *int8  `json:",string"`
	Fp *int16 `json:",string"`
	Gp *int32 `json:",string"`
	Hp *int64 `json:",string"`

	Ip *float32 `json:",string"`
	Jp *float64 `json:",string"`

	Mp *byte `json:",string"`
	Np *rune `json:",string"`

	Op *int    `json:",string"`
	Pp *uint   `json:",string"`
	Qp *string `json:",string"`
	Rp *bool   `json:",string"`
	// https://github.com/golang/go/issues/9812
	// Sp *time.Time `json:",string"`
}

type FfFuzzString struct {
	A uint8  `json:",string"`
	B uint16 `json:",string"`
	C uint32 `json:",string"`
	D uint64 `json:",string"`

	E int8  `json:",string"`
	F int16 `json:",string"`
	G int32 `json:",string"`
	H int64 `json:",string"`

	I float32 `json:",string"`
	J float64 `json:",string"`

	M byte `json:",string"`
	N rune `json:",string"`

	O int  `json:",string"`
	P uint `json:",string"`

	Q string `json:",string"`

	R bool `json:",string"`
	// https://github.com/golang/go/issues/9812
	// S time.Time `json:",string"`

	Ap *uint8  `json:",string"`
	Bp *uint16 `json:",string"`
	Cp *uint32 `json:",string"`
	Dp *uint64 `json:",string"`

	Ep *int8  `json:",string"`
	Fp *int16 `json:",string"`
	Gp *int32 `json:",string"`
	Hp *int64 `json:",string"`

	Ip *float32 `json:",string"`
	Jp *float64 `json:",string"`

	Mp *byte `json:",string"`
	Np *rune `json:",string"`

	Op *int    `json:",string"`
	Pp *uint   `json:",string"`
	Qp *string `json:",string"`
	Rp *bool   `json:",string"`
	// https://github.com/golang/go/issues/9812
	// Sp *time.Time `json:",string"`
}

// ffjson: skip
type TTestMaps struct {
	Aa map[string]uint8
	Ba map[string]uint16
	Ca map[string]uint32
	Da map[string]uint64

	Ea map[string]int8
	Fa map[string]int16
	Ga map[string]int32
	Ha map[string]int64

	Ia map[string]float32
	Ja map[string]float64

	Ma map[string]byte
	Na map[string]rune

	Oa map[string]int
	Pa map[string]uint
	Qa map[string]string
	Ra map[string]bool

	AaP map[string]*uint8
	BaP map[string]*uint16
	CaP map[string]*uint32
	DaP map[string]*uint64

	EaP map[string]*int8
	FaP map[string]*int16
	GaP map[string]*int32
	HaP map[string]*int64

	IaP map[string]*float32
	JaP map[string]*float64

	MaP map[string]*byte
	NaP map[string]*rune

	OaP map[string]*int
	PaP map[string]*uint
	QaP map[string]*string
	RaP map[string]*bool
}

type XTestMaps struct {
	TTestMaps
}

// ffjson: noencoder
type NoEncoder struct {
	C string
	B int `json:"A"`
}

// ffjson: nodecoder
type NoDecoder struct {
	C string
	B int `json:"A"`
}

// ffjson: skip
type TEmbeddedStructures struct {
	X []interface{}
	Y struct {
		X int
	}
	Z []struct {
		X int
	}
	U map[string]struct {
		X int
	}
	V []map[string]struct {
		X int
	}
	W [5]map[string]struct {
		X int
	}
	Q [][]string
}

type XEmbeddedStructures struct {
	X []interface{}
	Y struct {
		X int
	}
	Z []struct {
		X int
	}
	U map[string]struct {
		X int
	}
	V []map[string]struct {
		X int
	}
	W [5]map[string]struct {
		X int
	}
	Q [][]string
}

// ffjson: skip
// Side-effect of this test is also to verify that Encoder/Decoder skipping works.
type TRenameTypes struct {
	X struct {
		X int
	} `json:"X-renamed"`
	Y NoEncoder  `json:"Y-renamed"`
	Z string     `json:"Z-renamed"`
	U *NoDecoder `json:"U-renamed"`
}

type XRenameTypes struct {
	X struct {
		X int
	} `json:"X-renamed"`
	Y NoEncoder  `json:"Y-renamed"`
	Z string     `json:"Z-renamed"`
	U *NoDecoder `json:"U-renamed"`
}

<<<<<<< HEAD
type ReTypedA uint8
type ReTypedB uint16
type ReTypedC uint32
type ReTypedD uint64

type ReTypedE int8
type ReTypedF int16
type ReTypedG int32
type ReTypedH int64

type ReTypedI float32
type ReTypedJ float64

type ReTypedM byte
type ReTypedN rune

type ReTypedO int
type ReTypedP uint
type ReTypedQ string
type ReTypedR bool
type ReTypedS time.Time

type ReTypedAp *uint8
type ReTypedBp *uint16
type ReTypedCp *uint32
type ReTypedDp *uint64

type ReTypedEp *int8
type ReTypedFp *int16
type ReTypedGp *int32
type ReTypedHp *int64

type ReTypedIp *float32
type ReTypedJp *float64

type ReTypedMp *byte
type ReTypedNp *rune

type ReTypedOp *int
type ReTypedPp *uint
type ReTypedQp *string
type ReTypedRp *bool
type ReTypedSp *time.Time

type ReTypedAa []uint8
type ReTypedBa []uint16
type ReTypedCa []uint32
type ReTypedDa []uint64

type ReTypedEa []int8
type ReTypedFa []int16
type ReTypedGa []int32
type ReTypedHa []int64

type ReTypedIa []float32
type ReTypedJa []float64

type ReTypedMa []byte
type ReTypedNa []rune

type ReTypedOa []int
type ReTypedPa []uint
type ReTypedQa []string
type ReTypedRa []bool

type ReTypedAap []*uint8
type ReTypedBap []*uint16
type ReTypedCap []*uint32
type ReTypedDap []*uint64

type ReTypedEap []*int8
type ReTypedFap []*int16
type ReTypedGap []*int32
type ReTypedHap []*int64

type ReTypedIap []*float32
type ReTypedJap []*float64

type ReTypedMap []*byte
type ReTypedNap []*rune

type ReTypedOap []*int
type ReTypedPap []*uint
type ReTypedQap []*string
type ReTypedRap []*bool
type ReTypedXa NoDecoder
type ReTypedXb NoEncoder

// ffjson: ignore
type TReTyped struct {
	A ReTypedA
	B ReTypedB
	C ReTypedC
	D ReTypedD

	E ReTypedE
	F ReTypedF
	G ReTypedG
	H ReTypedH

	I ReTypedI
	J ReTypedJ

	M ReTypedM
	N ReTypedN

	O ReTypedO
	P ReTypedP
	Q ReTypedQ
	R ReTypedR
	S ReTypedS

	Ap ReTypedAp
	Bp ReTypedBp
	Cp ReTypedCp
	Dp ReTypedDp

	Ep ReTypedEp
	Fp ReTypedFp
	Gp ReTypedGp
	Hp ReTypedHp

	Ip ReTypedIp
	Jp ReTypedJp

	Mp ReTypedMp
	Np ReTypedNp

	Op ReTypedOp
	Pp ReTypedPp
	Qp ReTypedQp
	Rp ReTypedRp
	// FIXME: https://github.com/pquerna/ffjson/issues/108
	//Sp ReTypedSp

	// Bug in encoding/json: Bug in encoding/json: json: cannot unmarshal string into Go value of type tff.ReTypedAa
	//Aa ReTypedAa
	Ba ReTypedBa
	Ca ReTypedCa
	Da ReTypedDa

	Ea ReTypedEa
	Fa ReTypedFa
	Ga ReTypedGa
	Ha ReTypedHa

	Ia ReTypedIa
	Ja ReTypedJa

	// Bug in encoding/json: json: cannot unmarshal string into Go value of type tff.ReTypedMa
	// Ma ReTypedMa
	Na ReTypedNa

	Oa ReTypedOa
	Pa ReTypedPa
	Qa ReTypedQa
	Ra ReTypedRa

	Aap ReTypedAap
	Bap ReTypedBap
	Cap ReTypedCap
	Dap ReTypedDap

	Eap ReTypedEap
	Fap ReTypedFap
	Gap ReTypedGap
	Hap ReTypedHap

	Iap ReTypedIap
	Jap ReTypedJap

	Map ReTypedMap
	Nap ReTypedNap

	Oap ReTypedOap
	Pap ReTypedPap
	Qap ReTypedQap
	Rap ReTypedRap

	Xa ReTypedXa
	Xb ReTypedXb
}

type XReTyped struct {
	A ReTypedA
	B ReTypedB
	C ReTypedC
	D ReTypedD

	E ReTypedE
	F ReTypedF
	G ReTypedG
	H ReTypedH

	I ReTypedI
	J ReTypedJ

	M ReTypedM
	N ReTypedN

	O ReTypedO
	P ReTypedP
	Q ReTypedQ
	R ReTypedR
	S ReTypedS

	Ap ReTypedAp
	Bp ReTypedBp
	Cp ReTypedCp
	Dp ReTypedDp

	Ep ReTypedEp
	Fp ReTypedFp
	Gp ReTypedGp
	Hp ReTypedHp

	Ip ReTypedIp
	Jp ReTypedJp

	Mp ReTypedMp
	Np ReTypedNp

	Op ReTypedOp
	Pp ReTypedPp
	Qp ReTypedQp
	Rp ReTypedRp
	// FIXME: https://github.com/pquerna/ffjson/issues/108
	//Sp ReTypedSp

	// Bug in encoding/json: Bug in encoding/json: json: cannot unmarshal string into Go value of type tff.ReTypedAa
	// Aa ReTypedAa
	Ba ReTypedBa
	Ca ReTypedCa
	Da ReTypedDa

	Ea ReTypedEa
	Fa ReTypedFa
	Ga ReTypedGa
	Ha ReTypedHa

	Ia ReTypedIa
	Ja ReTypedJa

	// Bug in encoding/json: Bug in encoding/json: json: cannot unmarshal string into Go value of type tff.ReTypedMa
	//Ma ReTypedMa
	Na ReTypedNa

	Oa ReTypedOa
	Pa ReTypedPa
	Qa ReTypedQa
	Ra ReTypedRa

	Aap ReTypedAap
	Bap ReTypedBap
	Cap ReTypedCap
	Dap ReTypedDap

	Eap ReTypedEap
	Fap ReTypedFap
	Gap ReTypedGap
	Hap ReTypedHap

	Iap ReTypedIap
	Jap ReTypedJap

	Map ReTypedMap
	Nap ReTypedNap

	Oap ReTypedOap
	Pap ReTypedPap
	Qap ReTypedQap
	Rap ReTypedRap

	Xa ReTypedXa
	Xb ReTypedXb
}

// ffjson: skip
type TInlineStructs struct {
	B struct {
		A uint8
		B uint16
		C uint32
		D uint64

		E int8
		F int16
		G int32
		H int64

		I float32
		J float64

		M byte
		N rune

		O int
		P uint
		Q string
		R bool
		S time.Time

		Ap *uint8
		Bp *uint16
		Cp *uint32
		Dp *uint64

		Ep *int8
		Fp *int16
		Gp *int32
		Hp *int64

		Ip *float32
		Jp *float64

		Mp *byte
		Np *rune

		Op *int
		Pp *uint
		Qp *string
		Rp *bool
		Sp *time.Time

		Aa []uint8
		Ba []uint16
		Ca []uint32
		Da []uint64

		Ea []int8
		Fa []int16
		Ga []int32
		Ha []int64

		Ia []float32
		Ja []float64

		Ma []byte
		Na []rune

		Oa []int
		Pa []uint
		Qa []string
		Ra []bool

		Aap []*uint8
		Bap []*uint16
		Cap []*uint32
		Dap []*uint64

		Eap []*int8
		Fap []*int16
		Gap []*int32
		Hap []*int64

		Iap []*float32
		Jap []*float64

		Map []*byte
		Nap []*rune

		Oap []*int
		Pap []*uint
		Qap []*string
		Rap []*bool
	}
	PtStr *struct {
		X int
	}
	InceptionStr struct {
		Y []struct {
			X *int
		}
	}
}

type XInlineStructs struct {
	B struct {
		A uint8
		B uint16
		C uint32
		D uint64

		E int8
		F int16
		G int32
		H int64

		I float32
		J float64

		M byte
		N rune

		O int
		P uint
		Q string
		R bool
		S time.Time

		Ap *uint8
		Bp *uint16
		Cp *uint32
		Dp *uint64

		Ep *int8
		Fp *int16
		Gp *int32
		Hp *int64

		Ip *float32
		Jp *float64

		Mp *byte
		Np *rune

		Op *int
		Pp *uint
		Qp *string
		Rp *bool
		Sp *time.Time

		Aa []uint8
		Ba []uint16
		Ca []uint32
		Da []uint64

		Ea []int8
		Fa []int16
		Ga []int32
		Ha []int64

		Ia []float32
		Ja []float64

		Ma []byte
		Na []rune

		Oa []int
		Pa []uint
		Qa []string
		Ra []bool

		Aap []*uint8
		Bap []*uint16
		Cap []*uint32
		Dap []*uint64

		Eap []*int8
		Fap []*int16
		Gap []*int32
		Hap []*int64

		Iap []*float32
		Jap []*float64

		Map []*byte
		Nap []*rune

		Oap []*int
		Pap []*uint
		Qap []*string
		Rap []*bool
	}
	PtStr *struct {
		X int
	}
	InceptionStr struct {
		Y []struct {
			X *int
		}
	}
=======
// ffjson: skip
type TDominantField struct {
	X     *int `json:"Name,omitempty"`
	Y     *int `json:"Name,omitempty"`
	Other string
	Name  *int             `json",omitempty"`
	A     *struct{ X int } `json:"Name,omitempty"`
}

type XDominantField struct {
	X     *int `json:"Name,omitempty"`
	Y     *int `json:"Name,omitempty"`
	Other string
	Name  *int             `json",omitempty"`
	A     *struct{ X int } `json:"Name,omitempty"`
>>>>>>> 1cef0cb7
}<|MERGE_RESOLUTION|>--- conflicted
+++ resolved
@@ -1121,7 +1121,6 @@
 	U *NoDecoder `json:"U-renamed"`
 }
 
-<<<<<<< HEAD
 type ReTypedA uint8
 type ReTypedB uint16
 type ReTypedC uint32
@@ -1594,7 +1593,8 @@
 			X *int
 		}
 	}
-=======
+}
+
 // ffjson: skip
 type TDominantField struct {
 	X     *int `json:"Name,omitempty"`
@@ -1610,5 +1610,4 @@
 	Other string
 	Name  *int             `json",omitempty"`
 	A     *struct{ X int } `json:"Name,omitempty"`
->>>>>>> 1cef0cb7
 }