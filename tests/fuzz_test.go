/**
 *  Copyright 2014 Paul Querna, Klaus Post
 *
 *  Licensed under the Apache License, Version 2.0 (the "License");
 *  you may not use this file except in compliance with the License.
 *  You may obtain a copy of the License at
 *
 *      http://www.apache.org/licenses/LICENSE-2.0
 *
 *  Unless required by applicable law or agreed to in writing, software
 *  distributed under the License is distributed on an "AS IS" BASIS,
 *  WITHOUT WARRANTIES OR CONDITIONS OF ANY KIND, either express or implied.
 *  See the License for the specific language governing permissions and
 *  limitations under the License.
 *
 */

package tff

import (
	"encoding/json"
	fuzz "github.com/google/gofuzz"
	"github.com/stretchr/testify/require"
	"math/rand"
	"testing"
	"time"
)

type Fuzz struct {
	A uint8
	B uint16
	C uint32
	D uint64

	E int8
	F int16
	G int32
	H int64

	I float32
	J float64

	M byte
	N rune

	O int
	P uint
	Q string
	R bool
	S time.Time
	U map[string]string

	Ap *uint8
	Bp *uint16
	Cp *uint32
	Dp *uint64

	Ep *int8
	Fp *int16
	Gp *int32
	Hp *int64

	Ip *float32
	Jp *float64

	Mp *byte
	Np *rune

	Op *int
	Pp *uint
	Qp *string
	Rp *bool
	Sp *time.Time

	Aa []uint8
	Ba []uint16
	Ca []uint32
	Da []uint64

	Ea []int8
	Fa []int16
	Ga []int32
	Ha []int64

	Ia []float32
	Ja []float64

	Ma []byte
	Na []rune

	Oa []int
	Pa []uint
	Qa []string
	Ra []bool

	Aap []*uint8
	Bap []*uint16
	Cap []*uint32
	Dap []*uint64

	Eap []*int8
	Fap []*int16
	Gap []*int32
	Hap []*int64

	Iap []*float32
	Jap []*float64

	Map []*byte
	Nap []*rune

	Oap []*int
	Pap []*uint
	Qap []*string
	Rap []*bool
}

// Return a time no later than 5000 years from unix datum.
// JSON cannot handle dates after year 9999.
func fuzzTime(t *time.Time, c fuzz.Continue) {
	sec := c.Rand.Int63()
	nsec := c.Rand.Int63()
	// No more than 5000 years in the future
	sec %= 5000 * 365 * 24 * 60 * 60
	*t = time.Unix(sec, nsec)
}

func fuzzTimeArray(t *[]time.Time, c fuzz.Continue) {
	var i uint64
	rv := make([]time.Time, 0)
	count := c.RandUint64() % 50
	for i = 0; i < count; i++ {
		var tmp time.Time
		fuzzTime(&tmp, c)
		rv = append(rv, tmp)
	}
	*t = rv
}

// Test 1000 iterations
func TestFuzzCycle(t *testing.T) {
	t.Skip("Skipped because of issue #66")
	f := fuzz.New()
	f.NumElements(0, 50)
	f.NilChance(0.1)
	f.Funcs(fuzzTime)

	rFF := FfFuzz{}
	r := Fuzz{}
	for i := 0; i < 1000; i++ {
		f.RandSource(rand.New(rand.NewSource(int64(i * 324221))))
		f.Fuzz(&r)
		rFF.A = r.A
		rFF.B = r.B
		rFF.C = r.C
		rFF.D = r.D
		rFF.E = r.E
		rFF.F = r.F
		rFF.G = r.G
		rFF.H = r.H
		rFF.I = r.I
		rFF.J = r.J
		rFF.M = r.M
		rFF.N = r.N
		rFF.O = r.O
		rFF.P = r.P
		rFF.Q = r.Q
		rFF.R = r.R
		rFF.S = r.S
		rFF.U = r.U

		rFF.Ap = r.Ap
		rFF.Bp = r.Bp
		rFF.Cp = r.Cp
		rFF.Dp = r.Dp
		rFF.Ep = r.Ep
		rFF.Fp = r.Fp
		rFF.Gp = r.Gp
		rFF.Hp = r.Hp
		rFF.Ip = r.Ip
		rFF.Jp = r.Jp
		rFF.Mp = r.Mp
		rFF.Np = r.Np
		rFF.Op = r.Op
		rFF.Pp = r.Pp
		rFF.Qp = r.Qp
		rFF.Rp = r.Rp
		rFF.Sp = r.Sp

		rFF.Aa = r.Aa
		rFF.Ba = r.Ba
		rFF.Ca = r.Ca
		rFF.Da = r.Da
		rFF.Ea = r.Ea
		rFF.Fa = r.Fa
		rFF.Ga = r.Ga
		rFF.Ha = r.Ha
		rFF.Ia = r.Ia
		rFF.Ja = r.Ja
		rFF.Ma = r.Ma
		rFF.Na = r.Na
		rFF.Oa = r.Oa
		rFF.Pa = r.Pa
		rFF.Qa = r.Qa
		rFF.Ra = r.Ra

		rFF.Aap = r.Aap
		rFF.Bap = r.Bap
		rFF.Cap = r.Cap
		rFF.Dap = r.Dap
		rFF.Eap = r.Eap
		rFF.Fap = r.Fap
		rFF.Gap = r.Gap
		rFF.Hap = r.Hap
		rFF.Iap = r.Iap
		rFF.Jap = r.Jap
		rFF.Map = r.Map
		rFF.Nap = r.Nap
		rFF.Oap = r.Oap
		rFF.Pap = r.Pap
		rFF.Qap = r.Qap
		rFF.Rap = r.Rap
		testSameMarshal(t, &r, &rFF)
		testCycle(t, &r, &rFF)
	}
}

// Fuzz test for 1000 iterations
func testTypeFuzz(t *testing.T, base interface{}, ff interface{}) {
	require.Implements(t, (*json.Marshaler)(nil), ff)
	require.Implements(t, (*json.Unmarshaler)(nil), ff)
	require.Implements(t, (*marshalerFaster)(nil), ff)
	require.Implements(t, (*unmarshalFaster)(nil), ff)

	if _, ok := base.(unmarshalFaster); ok {
		require.FailNow(t, "base should not have a UnmarshalJSONFFLexer")
	}

	if _, ok := base.(marshalerFaster); ok {
		require.FailNow(t, "base should not have a MarshalJSONBuf")
	}

	f := fuzz.New()
	f.NumElements(0, 50)
	f.NilChance(0.1)
	f.Funcs(fuzzTime, fuzzTimeArray)
	for i := 0; i < 1000; i++ {
		f.RandSource(rand.New(rand.NewSource(int64(i * 5275))))
		f.Fuzz(base)
		f.RandSource(rand.New(rand.NewSource(int64(i * 5275))))
		f.Fuzz(ff)

		testSameMarshal(t, base, ff)
		testCycle(t, base, ff)
	}
}

func TestFuzzArray(t *testing.T) {
	testTypeFuzz(t, &Tarray{X: []int{}}, &Xarray{X: []int{}})
}

func TestFuzzArrayPtr(t *testing.T) {
	testTypeFuzz(t, &TarrayPtr{X: []*int{}}, &XarrayPtr{X: []*int{}})
}

func TestFuzzTimeDuration(t *testing.T) {
	testTypeFuzz(t, &Tduration{}, &Xduration{})
}

func TestFuzzBool(t *testing.T) {
	testTypeFuzz(t, &Tbool{}, &Xbool{})
}

func TestFuzzInt(t *testing.T) {
	testTypeFuzz(t, &Tint{}, &Xint{})
}

func TestFuzzByte(t *testing.T) {
	testTypeFuzz(t, &Tbyte{}, &Xbyte{})
}

func TestFuzzInt8(t *testing.T) {
	testTypeFuzz(t, &Tint8{}, &Xint8{})
}

func TestFuzzInt16(t *testing.T) {
	testTypeFuzz(t, &Tint16{}, &Xint16{})
}

func TestFuzzInt32(t *testing.T) {
	testTypeFuzz(t, &Tint32{}, &Xint32{})
}

func TestFuzzInt64(t *testing.T) {
	testTypeFuzz(t, &Tint64{}, &Xint64{})
}

func TestFuzzUint(t *testing.T) {
	testTypeFuzz(t, &Tuint{}, &Xuint{})
}

func TestFuzzUint8(t *testing.T) {
	testTypeFuzz(t, &Tuint8{}, &Xuint8{})
}

func TestFuzzUint16(t *testing.T) {
	testTypeFuzz(t, &Tuint16{}, &Xuint16{})
}

func TestFuzzUint32(t *testing.T) {
	testTypeFuzz(t, &Tuint32{}, &Xuint32{})
}

func TestFuzzUint64(t *testing.T) {
	testTypeFuzz(t, &Tuint64{}, &Xuint64{})
}

func TestFuzzUintptr(t *testing.T) {
	testTypeFuzz(t, &Tuintptr{}, &Xuintptr{})
}

func TestFuzzFloat32(t *testing.T) {
	testTypeFuzz(t, &Tfloat32{}, &Xfloat32{})
}

func TestFuzzFloat64(t *testing.T) {
	testTypeFuzz(t, &Tfloat64{}, &Xfloat64{})
}

func TestFuzzString(t *testing.T) {
	testTypeFuzz(t, &Tstring{}, &Xstring{})
	testTypeFuzz(t, &Tmystring{}, &Xmystring{})
	testTypeFuzz(t, &TmystringPtr{}, &XmystringPtr{})
}

func TestFuzzArrayTimeDuration(t *testing.T) {
	testTypeFuzz(t, &ATduration{}, &AXduration{})
}

func TestFuzzArrayBool(t *testing.T) {
	testTypeFuzz(t, &ATbool{}, &AXbool{})
}

func TestFuzzArrayInt(t *testing.T) {
	testTypeFuzz(t, &ATint{}, &AXint{})
}

func TestFuzzArrayByte(t *testing.T) {
	testTypeFuzz(t, &ATbyte{}, &AXbyte{})
}

func TestFuzzArrayInt8(t *testing.T) {
	testTypeFuzz(t, &ATint8{}, &AXint8{})
}

func TestFuzzArrayInt16(t *testing.T) {
	testTypeFuzz(t, &ATint16{}, &AXint16{})
}

func TestFuzzArrayInt32(t *testing.T) {
	testTypeFuzz(t, &ATint32{}, &AXint32{})
}

func TestFuzzArrayInt64(t *testing.T) {
	testTypeFuzz(t, &ATint64{}, &AXint64{})
}

func TestFuzzArrayUint(t *testing.T) {
	testTypeFuzz(t, &ATuint{}, &AXuint{})
}

func TestFuzzArrayUint8(t *testing.T) {
	testTypeFuzz(t, &ATuint8{}, &AXuint8{})
}

func TestFuzzArrayUint16(t *testing.T) {
	testTypeFuzz(t, &ATuint16{}, &AXuint16{})
}

func TestFuzzArrayUint32(t *testing.T) {
	testTypeFuzz(t, &ATuint32{}, &AXuint32{})
}

func TestFuzzArrayUint64(t *testing.T) {
	testTypeFuzz(t, &ATuint64{}, &AXuint64{})
}

func TestFuzzArrayUintptr(t *testing.T) {
	testTypeFuzz(t, &ATuintptr{}, &AXuintptr{})
}

func TestFuzzArrayFloat32(t *testing.T) {
	testTypeFuzz(t, &ATfloat32{}, &AXfloat32{})
}

func TestFuzzArrayFloat64(t *testing.T) {
	testTypeFuzz(t, &ATfloat64{}, &AXfloat64{})
}

func TestFuzzArrayTime(t *testing.T) {
<<<<<<< HEAD
	testTypeFuzz(t, &ATtime{}, &AXtime{})
=======
	t.Skip("Skipped because of issue #64")
	//testTypeFuzz(t, &ATtime{}, &AXtime{})
}

// This contains maps.
// Since map order is random, we can expect the encoding order to be random
// Therefore we cannot use binary compare.
func TestFuzzMapToType(t *testing.T) {
	base := &TTestMaps{}
	ff := &XTestMaps{}
	f := fuzz.New()
	f.NumElements(0, 50)
	f.NilChance(0.1)
	f.Funcs(fuzzTime)
	for i := 0; i < 100; i++ {
		f.RandSource(rand.New(rand.NewSource(int64(i * 5275))))
		f.Fuzz(base)
		ff = &XTestMaps{*base}

		bufbase, err := json.Marshal(base)
		require.NoError(t, err, "base[%T] failed to Marshal", base)

		bufff, err := json.Marshal(ff)
		require.NoError(t, err, "ff[%T] failed to Marshal", ff)

		var baseD map[string]interface{}
		var ffD map[string]interface{}

		err = json.Unmarshal(bufbase, &baseD)
		require.NoError(t, err, "ff[%T] failed to Unmarshal", base)

		err = json.Unmarshal(bufff, &ffD)
		require.NoError(t, err, "ff[%T] failed to Unmarshal", ff)

		require.Equal(t, baseD, ffD, "Inspected struct difference of base[%T] != ff[%T]", base, ff)
	}
>>>>>>> 22312068
}<|MERGE_RESOLUTION|>--- conflicted
+++ resolved
@@ -398,11 +398,7 @@
 }
 
 func TestFuzzArrayTime(t *testing.T) {
-<<<<<<< HEAD
 	testTypeFuzz(t, &ATtime{}, &AXtime{})
-=======
-	t.Skip("Skipped because of issue #64")
-	//testTypeFuzz(t, &ATtime{}, &AXtime{})
 }
 
 // This contains maps.
@@ -437,5 +433,4 @@
 
 		require.Equal(t, baseD, ffD, "Inspected struct difference of base[%T] != ff[%T]", base, ff)
 	}
->>>>>>> 22312068
 }