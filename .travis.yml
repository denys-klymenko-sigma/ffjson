language: go

install:
  - A=${PWD#*github.com/};A=${A%/ffjson};cd ../..;mv $A pquerna;cd pquerna/ffjson
  - go get -d -v -t ./...

script: make clean && make test && make test

go:
<<<<<<< HEAD
  - 1.7
=======
  - 1.7
  - 1.6
  - 1.5

env:
  - GO15VENDOREXPERIMENT=1
>>>>>>> b53863bb
<|MERGE_RESOLUTION|>--- conflicted
+++ resolved
@@ -7,13 +7,7 @@
 script: make clean && make test && make test
 
 go:
-<<<<<<< HEAD
   - 1.7
-=======
-  - 1.7
-  - 1.6
-  - 1.5
 
 env:
-  - GO15VENDOREXPERIMENT=1
->>>>>>> b53863bb
+  - GO15VENDOREXPERIMENT=1